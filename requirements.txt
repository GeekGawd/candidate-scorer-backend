--- conflicted
+++ resolved
@@ -1,6 +1,5 @@
 fastapi
 uvicorn
-<<<<<<< HEAD
 sqlalchemy
 pydantic
 python-multipart
@@ -14,8 +13,6 @@
 aiofiles
 httpx
 reportlab 
-=======
 streamlit
 pandas
-pdfplumber 
->>>>>>> 02287fc4
+pdfplumber 